--- conflicted
+++ resolved
@@ -9,40 +9,33 @@
 namespace Rustic.Text.Tests;
 
 [TestFixture]
-public class SplitIterTests {
+public class SplitIterTests
+{
     public static readonly string Dummy = "I hate code that is not working as intended... I am clearly in the wrong profession!";
 
     [Test]
-    public void IterEmpty() {
+    public void IterEmpty()
+    {
         string? v = null;
         var arr = v.AsSpan().Split(' ').ToArray();
         Assert.AreEqual(Array.Empty<string>(), arr);
     }
 
-<<<<<<< HEAD
-        [Test]
-        public void IterDoubleTest()
-        {
-            var sep = Dummy.AsSpan().Split(" .".AsSpan());
-            using PoolBufWriter<string> buf = new();
-            while (sep.MoveNext())
-            {
-                buf.Add(sep.Current.ToString());
-            }
-=======
     [Test]
-    public void IterSoloTest() {
+    public void IterSoloTest()
+    {
         var arr = Dummy.AsSpan().Split(' ').ToArray();
         var probe = Dummy.Split(' ').ToArray();
         Assert.AreEqual(probe, arr);
     }
->>>>>>> e2e382e1
 
     [Test]
-    public void IterDoubleTest() {
+    public void IterDoubleTest()
+    {
         var sep = Dummy.AsSpan().Split(" .".AsSpan());
-        using Rustic.Memory.PoolBufWriter<string> buf = new();
-        while (sep.MoveNext()) {
+        using PoolBufWriter<string> buf = new();
+        while (sep.MoveNext())
+        {
             buf.Add(sep.Current.ToString());
         }
 
@@ -52,29 +45,34 @@
     }
 
     [Test]
-    public void IterTripleTest() {
+    public void IterTripleTest()
+    {
         var arr = Dummy.AsSpan().Split(" .-".AsSpan()).ToArray();
         var probe = Dummy.Split(' ', '.', '-').ToArray();
         Assert.AreEqual(probe, arr);
     }
 
     [Test]
-    public void IterRemoveEmptyTest() {
+    public void IterRemoveEmptyTest()
+    {
         var arr = Dummy.AsSpan().Split('.', SplitOptions.RemoveEmptyEntries).ToArray();
         var probe = Dummy.Split(new[] { '.' }, StringSplitOptions.RemoveEmptyEntries).ToArray();
         Assert.AreEqual(probe, arr);
     }
     [Test]
-    public void IterIncludeSeparatorsTest() {
+    public void IterIncludeSeparatorsTest()
+    {
         var arr = Dummy.AsSpan().Split(' ', SplitOptions.IncludeSeparator).ToArray();
         var probe = Dummy.Split(' ').ToArray();
         InsertSeparators(probe);
         Assert.AreEqual(probe, arr);
     }
 
-    private static void InsertSeparators(string[] array) {
+    private static void InsertSeparators(string[] array)
+    {
         var last = array.Length - 1;
-        for (var i = 0; i < last; i += 1) {
+        for (var i = 0; i < last; i += 1)
+        {
             array[i] += " ";
         }
     }
